paths:
  sample_profile: hg002hifi
  pbsim_path: /home/stuleon/vendor/pbsim3
  hifiasm_path: /home/stuleon/vendor/hifiasm-0.23.0/
  raven_path: /home/stuleon/vendor/heron-raven
  herro_path: /home/stuleon/vendor/herro_folder
  hifiasm_dump: /home/stuleon/scratch/dumps/hifiasm_dump_4
  raft_path: /home/stuleon/vendor/RAFT
  centromere_coords: /dev/null
  hic_readsfiles_pairs:
    - ['/mnt/sod2-project/csb4/ARG/new_trio/I002C_SRA_uploaded/I002C_OmniC_HHB002_R1.fastq.gz' ,'/mnt/sod2-project/csb4/ARG/new_trio/I002C_SRA_uploaded/I002C_OmniC_HHB002_R2.fastq.gz']
    - ['/mnt/sod2-project/csb4/ARG/new_trio/I002C_SRA_uploaded/I002C_OmniC_HHB118_R1.fastq.gz','/mnt/sod2-project/csb4/ARG/new_trio/I002C_SRA_uploaded/I002C_OmniC_HHB118_R2.fastq.gz']
  nextflow_path: "$(which nextflow)"
  # can get this by calling nf-core pipelines download nf-core/hic and choosing v2.1.0
  # with nf-core tools installed
  hic_pipeline_path: /home/stuleon/prj/nf-core-hic_2.1.0/2_1_0/main.nf
gen_config:
  depth: 20
  threads: 16
  assembler: hifiasm
  diploid: True
  real: False
  prep_decoding: False
  raft: False
gen_steps:
  sample_reads: False
  create_graphs: False
  parse_gfa: True
  hic: True
  pile-o-gram: False
  diploid_features: False
  ground_truth: False
  ml_graphs: False
nfcore_hic:
  # using dnase mode
  dnase: True
  min_cis_dist: 1000

  # relax alignment quality
  # do local alignment instead of e2e, to respect omnic reads
  # allow up to 4 alignments; should make alignment to unitigs work better
  #bwt2_opts_end2end: '--very-sensitive-local -L 26 -N 0 --score-min G,20,8 --local --reorder -k 4'
  bwt2_opts_end2end: '--very-sensitive-local -L 30 -N 0 --score-min G,20,8 --local --reorder'
  min_mapq: 5 # mapq not meaningful with --keep

  #split_fastq: True

  # allow multi-mapping reads
  keep_multi: True

  skip_compartments: True
  skip_dist_decay: True
  skip_tads: True
  skip_mcool: True
  skip_balancing: False
  skip_multiqc: False
nextflow: |
  workDir = '/raid/scratch/stuleon/unitig-work'
  profile = 'docker'

  process {
      resourceLimits = [ cpus: 32, memory: 512.GB, time: 72.h ]
  }
  process {
      withName:BOWTIE2_ALIGN { // make sure bowtie gets enough time to run
          cpus = 20
          memory = 256.GB
          time = 5.d
<<<<<<< HEAD
      }
  }
  process {
      withName:COMBINE_MATES { // make sure it gets enough time
          time = 24.h
=======
>>>>>>> ee1c77b5
      }
  }
training:
  i002c_v04.multi_21: 100
  i002c_v04.multi_10: 0
validation:
  i002c_v04.multi_5: 0<|MERGE_RESOLUTION|>--- conflicted
+++ resolved
@@ -66,14 +66,11 @@
           cpus = 20
           memory = 256.GB
           time = 5.d
-<<<<<<< HEAD
       }
   }
   process {
       withName:COMBINE_MATES { // make sure it gets enough time
           time = 24.h
-=======
->>>>>>> ee1c77b5
       }
   }
 training:
